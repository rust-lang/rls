--- conflicted
+++ resolved
@@ -31,11 +31,7 @@
 
 cargo = { git = "https://github.com/rust-lang/cargo", rev = "beb8fcb5248dc2e6aa488af9613216d5ccb31c6a" }
 cargo_metadata = "0.7"
-<<<<<<< HEAD
-clippy_lints = { git = "https://github.com/rust-lang/rust-clippy", rev = "1f5a3c6e5221a4e830106cfc9eae3a3efedec63b", optional = true }
-=======
 clippy_lints = { git = "https://github.com/rust-lang/rust-clippy", rev = "86f73473c8de4598f8ade982dbb9d44f89777c54", optional = true }
->>>>>>> 5b8e99bb
 env_logger = "0.6"
 failure = "0.1.1"
 home = "0.3"
