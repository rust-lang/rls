[package]
name = "rls"
<<<<<<< HEAD
version = "0.121.0"
=======
version = "0.122.0"
>>>>>>> 8dd70945
authors = ["Nick Cameron <ncameron@mozilla.com>", "Jonathan Turner <jturner@mozilla.com>", "The RLS developers"]
description = "Rust Language Server - provides information about Rust programs to IDEs and other tools"
license = "Apache-2.0/MIT"
repository = "https://github.com/rust-lang-nursery/rls"
categories = ["development-tools"]

build = "build.rs"

[dependencies]
cargo = { path = "../cargo" }
env_logger = "0.4"
jsonrpc-core = "7.0.1"
languageserver-types = "0.12"
lazy_static = "0.2"
log = "0.3"
racer = "2.0.6"
rls-analysis = "0.6.5"
rls-data = { version = "0.10", features = ["serialize-serde"] }
rls-rustc = "0.1"
rls-span = { version = "0.4", features = ["serialize-serde"] }
rls-vfs = { version = "0.4", features = ["racer-impls"] }
<<<<<<< HEAD
rustfmt-nightly = { git = "https://github.com/rust-lang-nursery/rustfmt", branch = "yield" }
=======
rustfmt-nightly = "0.2.5"
>>>>>>> 8dd70945
serde = "1.0"
serde_json = "1.0"
serde_derive = "1.0"
url = "1.1.0"<|MERGE_RESOLUTION|>--- conflicted
+++ resolved
@@ -1,10 +1,6 @@
 [package]
 name = "rls"
-<<<<<<< HEAD
-version = "0.121.0"
-=======
 version = "0.122.0"
->>>>>>> 8dd70945
 authors = ["Nick Cameron <ncameron@mozilla.com>", "Jonathan Turner <jturner@mozilla.com>", "The RLS developers"]
 description = "Rust Language Server - provides information about Rust programs to IDEs and other tools"
 license = "Apache-2.0/MIT"
@@ -26,11 +22,7 @@
 rls-rustc = "0.1"
 rls-span = { version = "0.4", features = ["serialize-serde"] }
 rls-vfs = { version = "0.4", features = ["racer-impls"] }
-<<<<<<< HEAD
-rustfmt-nightly = { git = "https://github.com/rust-lang-nursery/rustfmt", branch = "yield" }
-=======
 rustfmt-nightly = "0.2.5"
->>>>>>> 8dd70945
 serde = "1.0"
 serde_json = "1.0"
 serde_derive = "1.0"
