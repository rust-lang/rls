--- conflicted
+++ resolved
@@ -33,11 +33,7 @@
 rls-ipc = { version = "0.1.0", path = "rls-ipc", optional = true }
 
 anyhow = "1.0.26"
-<<<<<<< HEAD
-cargo = { git = "https://github.com/rust-lang/cargo", rev = "f35ebafc74fed12ba7c5f7c497a7e751889c11dd" }
-=======
 cargo = { git = "https://github.com/rust-lang/cargo", rev = "43cf77395cad5b79887b20b7cf19d418bbd703a9" }
->>>>>>> 942aa2b5
 cargo_metadata = "0.8"
 clippy_lints = { git = "https://github.com/rust-lang/rust-clippy", rev = "7ea7cd165ad6705603852771bf82cc2fd6560db5", optional = true }
 env_logger = "0.7"
