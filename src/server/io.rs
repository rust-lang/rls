--- conflicted
+++ resolved
@@ -83,7 +83,6 @@
     }
 }
 
-<<<<<<< HEAD
 pub(super) struct ChannelMsgReader {
     channel: Mutex<Receiver<String>>,
 }
@@ -104,10 +103,8 @@
     }
 }
 
-=======
 /// Anything that can send notifications and responses to a language server
 /// client.
->>>>>>> 05b46cc0
 pub trait Output: Sync + Send + Clone + 'static {
     /// Send a response string along the output.
     fn response(&self, output: String);
