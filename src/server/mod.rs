--- conflicted
+++ resolved
@@ -8,14 +8,10 @@
 // option. This file may not be copied, modified, or distributed
 // except according to those terms.
 
-<<<<<<< HEAD
-=======
 //! Implementation of the server loop, and traits for extending server
 //! interactions (for example, to add support for handling new types of
 //! requests).
 
-use analysis::AnalysisHost;
->>>>>>> 05b46cc0
 use jsonrpc_core::{self as jsonrpc, Id};
 use serde;
 use serde_json;
@@ -40,13 +36,13 @@
 mod io;
 mod cmd;
 
-<<<<<<< HEAD
 #[derive(Debug)]
 pub enum ServerMode {
     Stdio,
     Cli,
 }
 
+/// Run the Rust Language Server.
 pub fn run_server(mode: ServerMode) {
     debug!("Language Server starting up. Version: {}", ::VERSION);
 
@@ -68,21 +64,7 @@
     }
 }
 
-=======
-/// Run the Rust Language Server.
-pub fn run_server(analysis: Arc<AnalysisHost>, vfs: Arc<Vfs>) {
-    debug!("Language Server starting up. Version: {}", version());
-    let service = LsService::new(analysis,
-                                 vfs,
-                                 Arc::new(Mutex::new(Config::default())),
-                                 Box::new(StdioMsgReader),
-                                 StdioOutput::new());
-    LsService::run(service);
-    debug!("Server shutting down");
-}
-
 /// A response that just acknowledges receipt of its request.
->>>>>>> 05b46cc0
 #[derive(Debug, Serialize)]
 pub struct Ack;
 
