--- conflicted
+++ resolved
@@ -103,6 +103,23 @@
                 }
 
                 let span = message.spans[0].rls_span().zero_indexed();
+
+                // build a more sophisticated error message
+                let mut message_text = message.message.clone();
+
+                for sp in &message.spans {
+                    if sp.is_primary && sp.label.is_some() {
+                        message_text.push_str("\n");
+                        message_text.push_str(sp.label.as_ref().unwrap());
+                    }
+                }
+
+                if !message.children.is_empty() {
+                    message_text.push_str("\n");
+                    for child in &message.children {
+                        message_text.push_str(&format!("\n{}: {}", child.level, child.message));
+                    }
+                }
 
                 let diag = Diagnostic {
                     range: ls_util::rls_to_range(span.range),
@@ -116,7 +133,7 @@
                         None => String::new(),
                     })),
                     source: Some("rustc".into()),
-                    message: message.message.clone(),
+                    message: message_text,
                 };
 
                 results.entry(span.file.clone()).or_insert(vec![]).push(diag);
@@ -151,65 +168,6 @@
         match result {
             BuildResult::Success(ref x) | BuildResult::Failure(ref x) => {
                 debug!("build - Success");
-<<<<<<< HEAD
-=======
-                {
-                    let mut results = self.previous_build_results.lock().unwrap();
-                    // We must not clear the hashmap, just the values in each list.
-                    for v in &mut results.values_mut() {
-                        v.clear();
-                    }
-                }
-                for msg in x.iter() {
-                    match serde_json::from_str::<CompilerMessage>(&msg) {
-                        Ok(message) => {
-                            if message.spans.is_empty() {
-                                continue;
-                            }
-                            let span = message.spans[0].rls_span().zero_indexed();
-
-                            // build a more sophisticated error message
-                            let mut message_text = message.message.clone();
-                            for sp in &message.spans {
-                                if sp.is_primary && sp.label.is_some() {
-                                    message_text.push_str("\n");
-                                    message_text.push_str(sp.label.as_ref().unwrap());
-                                }
-                            }
-                            if !message.children.is_empty() {
-                                message_text.push_str("\n");
-                                for child in &message.children {
-                                    message_text.push_str(&format!("\n{}: {}", child.level, child.message));
-                                }
-                            }
-
-                            let diag = Diagnostic {
-                                range: ls_util::rls_to_range(span.range),
-                                severity: Some(if message.level == "error" {
-                                    DiagnosticSeverity::Error
-                                } else {
-                                    DiagnosticSeverity::Warning
-                                }),
-                                code: Some(NumberOrString::String(match message.code {
-                                    Some(c) => c.code.clone(),
-                                    None => String::new(),
-                                })),
-                                source: Some("rustc".into()),
-                                message: message_text,
-                            };
-
-                            {
-                                let mut results = self.previous_build_results.lock().unwrap();
-                                results.entry(span.file.clone()).or_insert(vec![]).push(diag);
-                            }
-                        }
-                        Err(e) => {
-                            debug!("build error {:?}", e);
-                            debug!("from {}", msg);
-                        }
-                    }
-                }
->>>>>>> 620726d6
 
                 // These notifications will include empty sets of errors for files
                 // which had errors, but now don't. This instructs the IDE to clear
