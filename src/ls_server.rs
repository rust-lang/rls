// Copyright 2016 The Rust Project Developers. See the COPYRIGHT
// file at the top-level directory of this distribution and at
// http://rust-lang.org/COPYRIGHT.
//
// Licensed under the Apache License, Version 2.0 <LICENSE-APACHE or
// http://www.apache.org/licenses/LICENSE-2.0> or the MIT license
// <LICENSE-MIT or http://opensource.org/licenses/MIT>, at your
// option. This file may not be copied, modified, or distributed
// except according to those terms.

use analysis::AnalysisHost;
use vfs::Vfs;
use serde_json;

use build::*;
use lsp_data::*;
use actions_ls::ActionHandler;

use std::env;
use std::fmt;
use std::fs::{File, OpenOptions};
use std::io::{self, Read, Write, ErrorKind};
use std::sync::{Arc, Mutex};
use std::sync::atomic::{AtomicBool, Ordering};
use std::thread;
use std::path::PathBuf;


#[derive(Debug, new)]
struct ParseError {
    kind: ErrorKind,
    message: &'static str,
    id: Option<usize>,
}

#[derive(Debug)]
enum ServerMessage {
    Request(Request),
    Notification(Notification)
}

#[derive(Debug)]
struct Request {
    id: usize,
    method: Method
}

#[derive(Debug)]
<<<<<<< HEAD
enum Method {
    Shutdown,
    Initialize(InitializeParams),
    Hover(TextDocumentPositionParams),
    GotoDef(TextDocumentPositionParams),
    FindAllRef(ReferenceParams),
    Symbols(DocumentSymbolParams),
    Complete(TextDocumentPositionParams),
    CompleteResolve(CompletionItem),
    Rename(RenameParams),
    Reformat(DocumentFormattingParams),
    ReformatRange(DocumentRangeFormattingParams),
}

#[derive(Debug)]
=======
>>>>>>> 34e7224e
enum Notification {
    CancelRequest(NumberOrString),
    Change(DidChangeTextDocumentParams),
}

/// Creates an public enum whose variants all contain a single serializable payload
/// with an automatic json to_string implementation
macro_rules! serializable_enum {
    ($enum_name:ident, $($variant_name:ident($variant_type:ty)),*) => (

        pub enum $enum_name {
            $(
                $variant_name($variant_type),
            )*
        }

        impl fmt::Display for $enum_name {
            fn fmt(&self, f: &mut fmt::Formatter) -> Result<(), fmt::Error> {
                let value = match *self {
                    $(
                        $enum_name::$variant_name(ref value) => serde_json::to_string(value),
                    )*
                }.unwrap();

                write!(f, "{}", value)
            }
        }
    )
}

serializable_enum!(ResponseData,
    Init(InitializeResult),
    SymbolInfo(Vec<SymbolInformation>),
    CompletionItems(Vec<CompletionItem>),
    WorkspaceEdit(WorkspaceEdit),
    TextEdit([TextEdit; 1]),
    Locations(Vec<Location>),
    HoverSuccess(Hover)
);

// Generates the Method enum and parse_message function.
macro_rules! messages {
    (
        methods {
            // $method_arg is really a 0-1 repetition
            $($method_str: pat => $method_name: ident $(($method_arg: ty))*;)*
        }
        notifications {
            $($notif_str: pat => $notif_name: ident($notif_arg: expr);)*
        }
        $($other_str: pat => $other_expr: expr;)*
    ) => {
        #[derive(Debug)]
        enum Method {
            $($method_name$(($method_arg))*,)*
        }
        fn parse_message(input: &str) -> Result<ServerMessage, ParseError>  {
            let ls_command: serde_json::Value = serde_json::from_str(input).unwrap();

            let params = ls_command.lookup("params");

<<<<<<< HEAD
    if let Some(v) = ls_command.lookup("method") {
        if let Some(name) = v.as_str() {
            match name {
                "shutdown" => {
                    let id = ls_command.lookup("id").unwrap().as_u64().unwrap() as usize;
                    Ok(ServerMessage::Request(Request{id: id, method: Method::Shutdown }))
                }
                "initialize" => {
                    let id = ls_command.lookup("id").unwrap().as_u64().unwrap() as usize;
                    let method: InitializeParams =
                        serde_json::from_value(params.unwrap().to_owned()).unwrap();
                    Ok(ServerMessage::Request(Request{id: id, method: Method::Initialize(method)}))
                }
                "textDocument/hover" => {
                    let id = ls_command.lookup("id").unwrap().as_u64().unwrap() as usize;
                    let method: TextDocumentPositionParams =
                        serde_json::from_value(params.unwrap().to_owned()).unwrap();
                    Ok(ServerMessage::Request(Request{id: id, method: Method::Hover(method)}))
                }
                "textDocument/didChange" => {
                    let method: DidChangeTextDocumentParams =
                        serde_json::from_value(params.unwrap().to_owned()).unwrap();
                    Ok(ServerMessage::Notification(Notification::Change(method)))
                }
                "textDocument/didOpen" => {
                    // TODO handle me
                    Err(ParseError::new(ErrorKind::InvalidData, "didOpen", None))
                }
                "textDocument/definition" => {
                    let id = ls_command.lookup("id").unwrap().as_u64().unwrap() as usize;
                    let method: TextDocumentPositionParams =
                        serde_json::from_value(params.unwrap().to_owned()).unwrap();
                    Ok(ServerMessage::Request(Request{id: id, method: Method::GotoDef(method)}))
                }
                "textDocument/references" => {
                    let id = ls_command.lookup("id").unwrap().as_u64().unwrap() as usize;
                    let method: ReferenceParams =
                        serde_json::from_value(params.unwrap().to_owned()).unwrap();
                    Ok(ServerMessage::Request(Request{id: id, method: Method::FindAllRef(method)}))
                }
                "textDocument/completion" => {
                    let id = ls_command.lookup("id").unwrap().as_u64().unwrap() as usize;
                    let method: TextDocumentPositionParams =
                        serde_json::from_value(params.unwrap().to_owned()).unwrap();
                    Ok(ServerMessage::Request(Request{id: id, method: Method::Complete(method)}))
                }
                "completionItem/resolve" => {
                    // currently, we safely ignore this as a pass-through since we fully handle
                    // textDocument/completion.  In the future, we may want to use this method as a
                    // way to more lazily fill out completion information
                    let id = ls_command.lookup("id").unwrap().as_u64().unwrap() as usize;
                    let method: CompletionItem =
                        serde_json::from_value(params.unwrap().to_owned()).unwrap();
                    Ok(ServerMessage::Request(Request{id: id, method: Method::CompleteResolve(method)}))
                }
                "textDocument/documentSymbol" => {
                    let id = ls_command.lookup("id").unwrap().as_u64().unwrap() as usize;
                    let method: DocumentSymbolParams =
                        serde_json::from_value(params.unwrap().to_owned()).unwrap();
                    Ok(ServerMessage::Request(Request{id: id, method: Method::Symbols(method)}))
                }
                "textDocument/rename" => {
                    let id = ls_command.lookup("id").unwrap().as_u64().unwrap() as usize;
                    let method: RenameParams =
=======
            macro_rules! params_as {
                ($ty: ty) => ({
                    let method: $ty =
>>>>>>> 34e7224e
                        serde_json::from_value(params.unwrap().to_owned()).unwrap();
                    method
                });
            }
            macro_rules! id {
                () => ((ls_command.lookup("id").map(|id| id.as_u64().unwrap() as usize)));
            }

            if let Some(v) = ls_command.lookup("method") {
                if let Some(name) = v.as_str() {
                    match name {
                        $(
                            $method_str => {
                                let id = ls_command.lookup("id").unwrap().as_u64().unwrap() as usize;
                                Ok(ServerMessage::Request(Request{id: id, method: Method::$method_name$((params_as!($method_arg)))* }))
                            }
                        )*
                        $(
                            $notif_str => {
                                Ok(ServerMessage::Notification(Notification::$notif_name($notif_arg)))
                            }
                        )*
                        $(
                            $other_str => $other_expr,
                        )*
                    }
                } else {
                    Err(ParseError::new(ErrorKind::InvalidData, "Method is not a string", id!()))
                }
            } else {
                Err(ParseError::new(ErrorKind::InvalidData, "Method not found", id!()))
            }
        }
    };
}

messages! {
    methods {
        "shutdown" => Shutdown;
        "initialize" => Initialize(InitializeParams);
        "textDocument/hover" => Hover(HoverParams);
        "textDocument/definition" => GotoDef(TextDocumentPositionParams);
        "textDocument/references" => FindAllRef(ReferenceParams);
        "textDocument/completion" => Complete(TextDocumentPositionParams);
        // currently, we safely ignore this as a pass-through since we fully handle
        // textDocument/completion.  In the future, we may want to use this method as a
        // way to more lazily fill out completion information
        "completionItem/resolve" => CompleteResolve(CompletionItem);
        "textDocument/documentSymbol" => Symbols(DocumentSymbolParams);
        "textDocument/rename" => Rename(RenameParams);
        "textDocument/formatting" => Reformat(DocumentFormattingParams);
        "textDocument/rangeFormatting" => ReformatRange(DocumentRangeFormattingParams);
    }
    notifications {
        "textDocument/didChange" => Change(params_as!(ChangeParams));
        "$/cancelRequest" => CancelRequest(params_as!(CancelParams).id);
    }
    // TODO handle me
    "textDocument/didOpen" => Err(ParseError::new(ErrorKind::InvalidData, "didOpen", None));
    // TODO handle me
    "$/setTraceNotification" => Err(ParseError::new(ErrorKind::InvalidData, "setTraceNotification", None));
    // TODO handle me
    "workspace/didChangeConfiguration" => Err(ParseError::new(ErrorKind::InvalidData, "didChangeConfiguration", None));
    _ => Err(ParseError::new(ErrorKind::InvalidData, "Unknown command", id!()));
}

pub struct LsService {
    logger: Arc<Logger>,
    shut_down: AtomicBool,
    msg_reader: Box<MessageReader + Sync + Send>,
    output: Box<Output + Sync + Send>,
    handler: ActionHandler,
}

#[derive(Eq, PartialEq, Debug, Clone, Copy)]
pub enum ServerStateChange {
    Continue,
    Break,
}

impl LsService {
    pub fn new(analysis: Arc<AnalysisHost>,
               vfs: Arc<Vfs>,
               build_queue: Arc<BuildQueue>,
               reader: Box<MessageReader + Send + Sync>,
               output: Box<Output + Send + Sync>,
               logger: Arc<Logger>)
               -> Arc<LsService> {
        Arc::new(LsService {
            logger: logger.clone(),
            shut_down: AtomicBool::new(false),
            msg_reader: reader,
            output: output,
            handler: ActionHandler::new(analysis, vfs, build_queue, logger),
        })
    }

    pub fn run(this: Arc<Self>) {
        while !this.shut_down.load(Ordering::SeqCst) && LsService::handle_message(this.clone()) == ServerStateChange::Continue {}
    }

    fn init(&self, id: usize, init: InitializeParams) {
        let result = InitializeResult {
            capabilities: ServerCapabilities {
                text_document_sync: Some(TextDocumentSyncKind::Incremental),
                hover_provider: Some(true),
                completion_provider: Some(CompletionOptions {
                    resolve_provider: Some(true),
                    trigger_characters: vec![".".to_string()],
                }),
                // TODO
                signature_help_provider: Some(SignatureHelpOptions {
                    trigger_characters: Some(vec![]),
                }),
                definition_provider: Some(true),
                references_provider: Some(true),
                // TODO
                document_highlight_provider: Some(false),
                document_symbol_provider: Some(true),
                workspace_symbol_provider: Some(true),
                code_action_provider: Some(false),
                // TODO maybe?
                code_lens_provider: None,
                document_formatting_provider: Some(true),
                document_range_formatting_provider: Some(true),
                document_on_type_formatting_provider: None, // TODO: review this, maybe add?
                rename_provider: Some(true),
            }
        };
        self.output.success(id, ResponseData::Init(result));
        let root_path = init.root_path.map(|str| PathBuf::from(str));
        self.handler.init(root_path, &*self.output);
    }

    pub fn handle_message(this: Arc<Self>) -> ServerStateChange {
        let c = match this.msg_reader.read_message() {
            Some(c) => c,
            None => return ServerStateChange::Break,
        };

        let this = this.clone();
        thread::spawn(move || {
            // FIXME(45) refactor to generate this match.
            match parse_message(&c) {
                Ok(ServerMessage::Notification(Notification::CancelRequest(id))) => {
                    this.logger.log(&format!("request to cancel {:?}\n", id));
                },
                Ok(ServerMessage::Notification(Notification::Change(change))) => {
                    this.logger.log(&format!("notification(change): {:?}\n", change));
                    this.handler.on_change(change, &*this.output);
                }
                Ok(ServerMessage::Request(Request{id, method})) => {
                    match method {
                        Method::Initialize(init) => {
                            this.logger.log(&format!("command(init): {:?}\n", init));
                            this.init(id, init);
                        }
                        Method::Shutdown => {
                            this.logger.log(&format!("shutting down...\n"));
                            this.shut_down.store(true, Ordering::SeqCst);
                        }
                        Method::Hover(params) => {
                            this.logger.log(&format!("command(hover): {:?}\n", params));
                            this.handler.hover(id, params, &*this.output);
                        }
                        Method::GotoDef(params) => {
                            this.logger.log(&format!("command(goto): {:?}\n", params));
                            this.handler.goto_def(id, params, &*this.output);
                        }
                        Method::Complete(params) => {
                            this.logger.log(&format!("command(complete): {:?}\n", params));
                            this.handler.complete(id, params, &*this.output);
                        }
                        Method::CompleteResolve(params) => {
                            this.logger.log(&format!("command(complete): {:?}\n", params));
                            this.output.success(id, ResponseData::CompletionItems(vec![params]))
                        }
                        Method::Symbols(params) => {
                            this.logger.log(&format!("command(goto): {:?}\n", params));
                            this.handler.symbols(id, params, &*this.output);
                        }
                        Method::FindAllRef(params) => {
                            this.logger.log(&format!("command(find_all_refs): {:?}\n", params));
                            this.handler.find_all_refs(id, params, &*this.output);
                        }
                        Method::Rename(params) => {
                            this.logger.log(&format!("command(rename): {:?}\n", params));
                            this.handler.rename(id, params, &*this.output);
                        }
                        Method::Reformat(params) => {
                            // FIXME take account of options.
                            this.logger.log(&format!("command(reformat): {:?}\n", params));
                            this.handler.reformat(id, params.text_document, &*this.output);
                        }
                        Method::ReformatRange(params) => {
                            // FIXME reformats the whole file, not just a range.
                            // FIXME take account of options.
                            this.logger.log(&format!("command(reformat): {:?}\n", params));
                            this.handler.reformat(id, params.text_document, &*this.output);
                        }
                    }
                }
                Err(e) => {
                    this.logger.log(&format!("parsing invalid message: {:?}", e));
                    if let Some(id) = e.id {
                        this.output.failure(id, "Unsupported message");
                    }
                },
            }
        });
        ServerStateChange::Continue
    }
}

pub struct Logger {
    log_file: Mutex<File>,
}

impl Logger {
    pub fn new() -> Logger {
        // note: logging is totally optional, but it gives us a way to see behind the scenes
        let log_file = OpenOptions::new().append(true)
                                         .write(true)
                                         .create(true)
                                         .open(env::temp_dir().join("rls_log.txt"))
                                         .expect("Couldn't open log file");
        Logger {
            log_file: Mutex::new(log_file),
        }
    }

    pub fn log(&self, s: &str) {
        let mut log_file = self.log_file.lock().unwrap();
        // FIXME(#40) write thread id to log_file
        log_file.write_all(s.as_bytes()).unwrap();
        // writeln!(::std::io::stderr(), "{}", s);
    }
}

pub trait MessageReader {
    fn read_message(&self) -> Option<String>;
}

struct StdioMsgReader {
    logger: Arc<Logger>,
}

impl MessageReader for StdioMsgReader {
    fn read_message(&self) -> Option<String> {
        macro_rules! handle_err {
            ($e: expr, $s: expr) => {
                match $e {
                    Ok(x) => x,
                    Err(_) => {
                        self.logger.log($s);
                        return None;
                    }
                }
            }
        }

        // Read in the "Content-length: xx" part
        let mut buffer = String::new();
        handle_err!(io::stdin().read_line(&mut buffer), "Could not read from stdin");

        if buffer.len() == 0 {
            self.logger.log("Header is empty");
            return None;
        }

        let res: Vec<&str> = buffer.split(" ").collect();

        // Make sure we see the correct header
        if res.len() != 2 {
            self.logger.log("Header is malformed");
            return None;
        }

        if res[0] == "Content-length:" {
            self.logger.log("Header is missing 'Content-length'");
            return None;
        }

        let size = handle_err!(usize::from_str_radix(&res[1].trim(), 10), "Couldn't read size");
        self.logger.log(&format!("now reading: {} bytes\n", size));

        // Skip the new lines
        let mut tmp = String::new();
        handle_err!(io::stdin().read_line(&mut tmp), "Could not read from stdin");

        let mut content = vec![0; size];
        handle_err!(io::stdin().read_exact(&mut content), "Could not read from stdin");

        let content = handle_err!(String::from_utf8(content), "Non-utf8 input");

        self.logger.log(&format!("in came: {}\n", content));

        Some(content)
    }
}

pub trait Output {
    fn response(&self, output: String);

    fn failure(&self, id: usize, message: &str) {
        // For now this is a catch-all for any error back to the consumer of the RLS
        const METHOD_NOT_FOUND: i64 = -32601;

        #[derive(Serialize)]
        struct ResponseError {
            code: i64,
            message: String
        }

        #[derive(Serialize)]
        struct ResponseFailure {
            jsonrpc: &'static str,
            id: usize,
            error: ResponseError,
        }

        let rf = ResponseFailure {
            jsonrpc: "2.0",
            id: id,
            error: ResponseError {
                code: METHOD_NOT_FOUND,
                message: message.to_owned(),
            },
        };
        let output = serde_json::to_string(&rf).unwrap();
        self.response(output);
    }

    fn success(&self, id: usize, data: ResponseData) {
        // {
        //     jsonrpc: String,
        //     id: usize,
        //     result: String,
        // }
        let output = format!("{{\"jsonrpc\":\"2.0\",\"id\":{},\"result\":{}}}", id, data);

        self.response(output);
    }

    fn notify(&self, message: &str) {
        let output = serde_json::to_string(
            &NotificationMessage::new(message.to_owned(), ())
        ).unwrap();
        self.response(output);
    }
}

struct StdioOutput {
    logger: Arc<Logger>,
}

impl Output for StdioOutput {
    fn response(&self, output: String) {
        let o = format!("Content-Length: {}\r\n\r\n{}", output.len(), output);

        self.logger.log(&format!("OUTPUT: {:?}", o));

        print!("{}", o);
        io::stdout().flush().unwrap();
    }
}

pub fn run_server(analysis: Arc<AnalysisHost>, vfs: Arc<Vfs>, build_queue: Arc<BuildQueue>) {
    let logger = Arc::new(Logger::new());
    logger.log(&format!("\nLanguage Server Starting up\n"));
    let service = LsService::new(analysis,
                                 vfs,
                                 build_queue,
                                 Box::new(StdioMsgReader { logger: logger.clone() }),
                                 Box::new(StdioOutput { logger: logger.clone() } ),
                                 logger.clone());
    LsService::run(service);
    logger.log(&format!("\nServer shutting down.\n"));
}<|MERGE_RESOLUTION|>--- conflicted
+++ resolved
@@ -46,24 +46,6 @@
 }
 
 #[derive(Debug)]
-<<<<<<< HEAD
-enum Method {
-    Shutdown,
-    Initialize(InitializeParams),
-    Hover(TextDocumentPositionParams),
-    GotoDef(TextDocumentPositionParams),
-    FindAllRef(ReferenceParams),
-    Symbols(DocumentSymbolParams),
-    Complete(TextDocumentPositionParams),
-    CompleteResolve(CompletionItem),
-    Rename(RenameParams),
-    Reformat(DocumentFormattingParams),
-    ReformatRange(DocumentRangeFormattingParams),
-}
-
-#[derive(Debug)]
-=======
->>>>>>> 34e7224e
 enum Notification {
     CancelRequest(NumberOrString),
     Change(DidChangeTextDocumentParams),
@@ -125,76 +107,9 @@
 
             let params = ls_command.lookup("params");
 
-<<<<<<< HEAD
-    if let Some(v) = ls_command.lookup("method") {
-        if let Some(name) = v.as_str() {
-            match name {
-                "shutdown" => {
-                    let id = ls_command.lookup("id").unwrap().as_u64().unwrap() as usize;
-                    Ok(ServerMessage::Request(Request{id: id, method: Method::Shutdown }))
-                }
-                "initialize" => {
-                    let id = ls_command.lookup("id").unwrap().as_u64().unwrap() as usize;
-                    let method: InitializeParams =
-                        serde_json::from_value(params.unwrap().to_owned()).unwrap();
-                    Ok(ServerMessage::Request(Request{id: id, method: Method::Initialize(method)}))
-                }
-                "textDocument/hover" => {
-                    let id = ls_command.lookup("id").unwrap().as_u64().unwrap() as usize;
-                    let method: TextDocumentPositionParams =
-                        serde_json::from_value(params.unwrap().to_owned()).unwrap();
-                    Ok(ServerMessage::Request(Request{id: id, method: Method::Hover(method)}))
-                }
-                "textDocument/didChange" => {
-                    let method: DidChangeTextDocumentParams =
-                        serde_json::from_value(params.unwrap().to_owned()).unwrap();
-                    Ok(ServerMessage::Notification(Notification::Change(method)))
-                }
-                "textDocument/didOpen" => {
-                    // TODO handle me
-                    Err(ParseError::new(ErrorKind::InvalidData, "didOpen", None))
-                }
-                "textDocument/definition" => {
-                    let id = ls_command.lookup("id").unwrap().as_u64().unwrap() as usize;
-                    let method: TextDocumentPositionParams =
-                        serde_json::from_value(params.unwrap().to_owned()).unwrap();
-                    Ok(ServerMessage::Request(Request{id: id, method: Method::GotoDef(method)}))
-                }
-                "textDocument/references" => {
-                    let id = ls_command.lookup("id").unwrap().as_u64().unwrap() as usize;
-                    let method: ReferenceParams =
-                        serde_json::from_value(params.unwrap().to_owned()).unwrap();
-                    Ok(ServerMessage::Request(Request{id: id, method: Method::FindAllRef(method)}))
-                }
-                "textDocument/completion" => {
-                    let id = ls_command.lookup("id").unwrap().as_u64().unwrap() as usize;
-                    let method: TextDocumentPositionParams =
-                        serde_json::from_value(params.unwrap().to_owned()).unwrap();
-                    Ok(ServerMessage::Request(Request{id: id, method: Method::Complete(method)}))
-                }
-                "completionItem/resolve" => {
-                    // currently, we safely ignore this as a pass-through since we fully handle
-                    // textDocument/completion.  In the future, we may want to use this method as a
-                    // way to more lazily fill out completion information
-                    let id = ls_command.lookup("id").unwrap().as_u64().unwrap() as usize;
-                    let method: CompletionItem =
-                        serde_json::from_value(params.unwrap().to_owned()).unwrap();
-                    Ok(ServerMessage::Request(Request{id: id, method: Method::CompleteResolve(method)}))
-                }
-                "textDocument/documentSymbol" => {
-                    let id = ls_command.lookup("id").unwrap().as_u64().unwrap() as usize;
-                    let method: DocumentSymbolParams =
-                        serde_json::from_value(params.unwrap().to_owned()).unwrap();
-                    Ok(ServerMessage::Request(Request{id: id, method: Method::Symbols(method)}))
-                }
-                "textDocument/rename" => {
-                    let id = ls_command.lookup("id").unwrap().as_u64().unwrap() as usize;
-                    let method: RenameParams =
-=======
             macro_rules! params_as {
                 ($ty: ty) => ({
                     let method: $ty =
->>>>>>> 34e7224e
                         serde_json::from_value(params.unwrap().to_owned()).unwrap();
                     method
                 });
@@ -235,7 +150,7 @@
     methods {
         "shutdown" => Shutdown;
         "initialize" => Initialize(InitializeParams);
-        "textDocument/hover" => Hover(HoverParams);
+        "textDocument/hover" => Hover(TextDocumentPositionParams);
         "textDocument/definition" => GotoDef(TextDocumentPositionParams);
         "textDocument/references" => FindAllRef(ReferenceParams);
         "textDocument/completion" => Complete(TextDocumentPositionParams);
@@ -249,7 +164,7 @@
         "textDocument/rangeFormatting" => ReformatRange(DocumentRangeFormattingParams);
     }
     notifications {
-        "textDocument/didChange" => Change(params_as!(ChangeParams));
+        "textDocument/didChange" => Change(params_as!(DidChangeTextDocumentParams));
         "$/cancelRequest" => CancelRequest(params_as!(CancelParams).id);
     }
     // TODO handle me
