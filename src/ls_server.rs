// Copyright 2016 The Rust Project Developers. See the COPYRIGHT
// file at the top-level directory of this distribution and at
// http://rust-lang.org/COPYRIGHT.
//
// Licensed under the Apache License, Version 2.0 <LICENSE-APACHE or
// http://www.apache.org/licenses/LICENSE-2.0> or the MIT license
// <LICENSE-MIT or http://opensource.org/licenses/MIT>, at your
// option. This file may not be copied, modified, or distributed
// except according to those terms.

use analysis::AnalysisHost;
use vfs::Vfs;
use serde_json;

use build::*;
use lsp_data::*;
use actions_ls::ActionHandler;

use std::env;
use std::fmt;
use std::fs::{File, OpenOptions};
use std::io::{self, Read, Write, ErrorKind};
use std::sync::{Arc, Mutex};
use std::sync::atomic::{AtomicBool, Ordering};
use std::thread;
use std::path::PathBuf;


#[derive(Debug, new)]
struct ParseError {
    kind: ErrorKind,
    message: &'static str,
    id: Option<usize>,
}

#[derive(Debug)]
enum ServerMessage {
    Request(Request),
    Notification(Notification)
}

#[derive(Debug)]
struct Request {
    id: usize,
    method: Method
}

#[derive(Debug)]
enum Notification {
    CancelRequest(NumberOrString),
    Change(DidChangeTextDocumentParams),
}

/// Creates an public enum whose variants all contain a single serializable payload
/// with an automatic json to_string implementation
macro_rules! serializable_enum {
    ($enum_name:ident, $($variant_name:ident($variant_type:ty)),*) => (

        pub enum $enum_name {
            $(
                $variant_name($variant_type),
            )*
        }

        impl fmt::Display for $enum_name {
            fn fmt(&self, f: &mut fmt::Formatter) -> Result<(), fmt::Error> {
                let value = match *self {
                    $(
                        $enum_name::$variant_name(ref value) => serde_json::to_string(value),
                    )*
                }.unwrap();

                write!(f, "{}", value)
            }
        }
    )
}

serializable_enum!(ResponseData,
    Init(InitializeResult),
    SymbolInfo(Vec<SymbolInformation>),
    CompletionItems(Vec<CompletionItem>),
    WorkspaceEdit(WorkspaceEdit),
    TextEdit([TextEdit; 1]),
    Locations(Vec<Location>),
<<<<<<< HEAD
    HoverSuccess(Hover)
=======
    Highlights(Vec<DocumentHighlight>),
    HoverSuccess(HoverSuccessContents)
>>>>>>> 929e6a25
);

// Generates the Method enum and parse_message function.
macro_rules! messages {
    (
        methods {
            // $method_arg is really a 0-1 repetition
            $($method_str: pat => $method_name: ident $(($method_arg: ty))*;)*
        }
        notifications {
            $($notif_str: pat => $notif_name: ident($notif_arg: expr);)*
        }
        $($other_str: pat => $other_expr: expr;)*
    ) => {
        #[derive(Debug)]
        enum Method {
            $($method_name$(($method_arg))*,)*
        }
        fn parse_message(input: &str) -> Result<ServerMessage, ParseError>  {
            let ls_command: serde_json::Value = serde_json::from_str(input).unwrap();

            let params = ls_command.lookup("params");

            macro_rules! params_as {
                ($ty: ty) => ({
                    let method: $ty =
                        serde_json::from_value(params.unwrap().to_owned()).unwrap();
                    method
                });
            }
            macro_rules! id {
                () => ((ls_command.lookup("id").map(|id| id.as_u64().unwrap() as usize)));
            }

            if let Some(v) = ls_command.lookup("method") {
                if let Some(name) = v.as_str() {
                    match name {
                        $(
                            $method_str => {
                                let id = ls_command.lookup("id").unwrap().as_u64().unwrap() as usize;
                                Ok(ServerMessage::Request(Request{id: id, method: Method::$method_name$((params_as!($method_arg)))* }))
                            }
                        )*
                        $(
                            $notif_str => {
                                Ok(ServerMessage::Notification(Notification::$notif_name($notif_arg)))
                            }
                        )*
                        $(
                            $other_str => $other_expr,
                        )*
                    }
                } else {
                    Err(ParseError::new(ErrorKind::InvalidData, "Method is not a string", id!()))
                }
            } else {
                Err(ParseError::new(ErrorKind::InvalidData, "Method not found", id!()))
            }
        }
    };
}

messages! {
    methods {
        "shutdown" => Shutdown;
        "initialize" => Initialize(InitializeParams);
        "textDocument/hover" => Hover(TextDocumentPositionParams);
        "textDocument/definition" => GotoDef(TextDocumentPositionParams);
        "textDocument/references" => FindAllRef(ReferenceParams);
        "textDocument/completion" => Complete(TextDocumentPositionParams);
        "textDocument/documentHighlight" => Highlight(TextDocumentPositionParams);
        // currently, we safely ignore this as a pass-through since we fully handle
        // textDocument/completion.  In the future, we may want to use this method as a
        // way to more lazily fill out completion information
        "completionItem/resolve" => CompleteResolve(CompletionItem);
        "textDocument/documentSymbol" => Symbols(DocumentSymbolParams);
        "textDocument/rename" => Rename(RenameParams);
        "textDocument/formatting" => Reformat(DocumentFormattingParams);
        "textDocument/rangeFormatting" => ReformatRange(DocumentRangeFormattingParams);
    }
    notifications {
        "textDocument/didChange" => Change(params_as!(DidChangeTextDocumentParams));
        "$/cancelRequest" => CancelRequest(params_as!(CancelParams).id);
    }
    // TODO handle me
    "textDocument/didOpen" => Err(ParseError::new(ErrorKind::InvalidData, "didOpen", None));
    // TODO handle me
    "$/setTraceNotification" => Err(ParseError::new(ErrorKind::InvalidData, "setTraceNotification", None));
    // TODO handle me
    "workspace/didChangeConfiguration" => Err(ParseError::new(ErrorKind::InvalidData, "didChangeConfiguration", None));
    _ => Err(ParseError::new(ErrorKind::InvalidData, "Unknown command", id!()));
}

pub struct LsService {
    logger: Arc<Logger>,
    shut_down: AtomicBool,
    msg_reader: Box<MessageReader + Sync + Send>,
    output: Box<Output + Sync + Send>,
    handler: ActionHandler,
}

#[derive(Eq, PartialEq, Debug, Clone, Copy)]
pub enum ServerStateChange {
    Continue,
    Break,
}

impl LsService {
    pub fn new(analysis: Arc<AnalysisHost>,
               vfs: Arc<Vfs>,
               build_queue: Arc<BuildQueue>,
               reader: Box<MessageReader + Send + Sync>,
               output: Box<Output + Send + Sync>,
               logger: Arc<Logger>)
               -> Arc<LsService> {
        Arc::new(LsService {
            logger: logger.clone(),
            shut_down: AtomicBool::new(false),
            msg_reader: reader,
            output: output,
            handler: ActionHandler::new(analysis, vfs, build_queue, logger),
        })
    }

    pub fn run(this: Arc<Self>) {
        while !this.shut_down.load(Ordering::SeqCst) && LsService::handle_message(this.clone()) == ServerStateChange::Continue {}
    }

    fn init(&self, id: usize, init: InitializeParams) {
        let result = InitializeResult {
            capabilities: ServerCapabilities {
                text_document_sync: Some(TextDocumentSyncKind::Incremental),
                hover_provider: Some(true),
                completion_provider: Some(CompletionOptions {
                    resolve_provider: Some(true),
                    trigger_characters: vec![".".to_string()],
                }),
                // TODO
<<<<<<< HEAD
                signature_help_provider: Some(SignatureHelpOptions {
                    trigger_characters: Some(vec![]),
                }),
                definition_provider: Some(true),
                references_provider: Some(true),
                // TODO
                document_highlight_provider: Some(false),
                document_symbol_provider: Some(true),
                workspace_symbol_provider: Some(true),
                code_action_provider: Some(false),
=======
                signatureHelpProvider: SignatureHelpOptions {
                    triggerCharacters: vec![],
                },
                definitionProvider: true,
                referencesProvider: true,
                documentHighlightProvider: true,
                documentSymbolProvider: true,
                workshopSymbolProvider: true,
                codeActionProvider: false,
>>>>>>> 929e6a25
                // TODO maybe?
                code_lens_provider: None,
                document_formatting_provider: Some(true),
                document_range_formatting_provider: Some(true),
                document_on_type_formatting_provider: None, // TODO: review this, maybe add?
                rename_provider: Some(true),
            }
        };
        self.output.success(id, ResponseData::Init(result));
        let root_path = init.root_path.map(|str| PathBuf::from(str));
        self.handler.init(root_path, &*self.output);
    }

    pub fn handle_message(this: Arc<Self>) -> ServerStateChange {
        let c = match this.msg_reader.read_message() {
            Some(c) => c,
            None => return ServerStateChange::Break,
        };

        let this = this.clone();
        thread::spawn(move || {
            // FIXME(45) refactor to generate this match.
            match parse_message(&c) {
                Ok(ServerMessage::Notification(Notification::CancelRequest(id))) => {
                    this.logger.log(&format!("request to cancel {:?}\n", id));
                },
                Ok(ServerMessage::Notification(Notification::Change(change))) => {
                    this.logger.log(&format!("notification(change): {:?}\n", change));
                    this.handler.on_change(change, &*this.output);
                }
                Ok(ServerMessage::Request(Request{id, method})) => {
                    match method {
                        Method::Initialize(init) => {
                            this.logger.log(&format!("command(init): {:?}\n", init));
                            this.init(id, init);
                        }
                        Method::Shutdown => {
                            this.logger.log(&format!("shutting down...\n"));
                            this.shut_down.store(true, Ordering::SeqCst);
                        }
                        Method::Hover(params) => {
                            this.logger.log(&format!("command(hover): {:?}\n", params));
                            this.handler.hover(id, params, &*this.output);
                        }
                        Method::GotoDef(params) => {
                            this.logger.log(&format!("command(goto): {:?}\n", params));
                            this.handler.goto_def(id, params, &*this.output);
                        }
                        Method::Complete(params) => {
                            this.logger.log(&format!("command(complete): {:?}\n", params));
                            this.handler.complete(id, params, &*this.output);
                        }
                        Method::CompleteResolve(params) => {
                            this.logger.log(&format!("command(complete): {:?}\n", params));
                            this.output.success(id, ResponseData::CompletionItems(vec![params]))
                        }
                        Method::Highlight(params) => {
                            this.logger.log(&format!("command(highlight): {:?}\n", params));
                            this.handler.highlight(id, params, &*this.output);
                        }
                        Method::Symbols(params) => {
                            this.logger.log(&format!("command(goto): {:?}\n", params));
                            this.handler.symbols(id, params, &*this.output);
                        }
                        Method::FindAllRef(params) => {
                            this.logger.log(&format!("command(find_all_refs): {:?}\n", params));
                            this.handler.find_all_refs(id, params, &*this.output);
                        }
                        Method::Rename(params) => {
                            this.logger.log(&format!("command(rename): {:?}\n", params));
                            this.handler.rename(id, params, &*this.output);
                        }
                        Method::Reformat(params) => {
                            // FIXME take account of options.
                            this.logger.log(&format!("command(reformat): {:?}\n", params));
                            this.handler.reformat(id, params.text_document, &*this.output);
                        }
                        Method::ReformatRange(params) => {
                            // FIXME reformats the whole file, not just a range.
                            // FIXME take account of options.
                            this.logger.log(&format!("command(reformat): {:?}\n", params));
                            this.handler.reformat(id, params.text_document, &*this.output);
                        }
                    }
                }
                Err(e) => {
                    this.logger.log(&format!("parsing invalid message: {:?}", e));
                    if let Some(id) = e.id {
                        this.output.failure(id, "Unsupported message");
                    }
                },
            }
        });
        ServerStateChange::Continue
    }
}

pub struct Logger {
    log_file: Mutex<File>,
}

impl Logger {
    pub fn new() -> Logger {
        // note: logging is totally optional, but it gives us a way to see behind the scenes
        let log_file = OpenOptions::new().append(true)
                                         .write(true)
                                         .create(true)
                                         .open(env::temp_dir().join("rls_log.txt"))
                                         .expect("Couldn't open log file");
        Logger {
            log_file: Mutex::new(log_file),
        }
    }

    pub fn log(&self, s: &str) {
        let mut log_file = self.log_file.lock().unwrap();
        // FIXME(#40) write thread id to log_file
        log_file.write_all(s.as_bytes()).unwrap();
        // writeln!(::std::io::stderr(), "{}", s);
    }
}

pub trait MessageReader {
    fn read_message(&self) -> Option<String>;
}

struct StdioMsgReader {
    logger: Arc<Logger>,
}

impl MessageReader for StdioMsgReader {
    fn read_message(&self) -> Option<String> {
        macro_rules! handle_err {
            ($e: expr, $s: expr) => {
                match $e {
                    Ok(x) => x,
                    Err(_) => {
                        self.logger.log($s);
                        return None;
                    }
                }
            }
        }

        // Read in the "Content-length: xx" part
        let mut buffer = String::new();
        handle_err!(io::stdin().read_line(&mut buffer), "Could not read from stdin");

        if buffer.len() == 0 {
            self.logger.log("Header is empty");
            return None;
        }

        let res: Vec<&str> = buffer.split(" ").collect();

        // Make sure we see the correct header
        if res.len() != 2 {
            self.logger.log("Header is malformed");
            return None;
        }

        if res[0] == "Content-length:" {
            self.logger.log("Header is missing 'Content-length'");
            return None;
        }

        let size = handle_err!(usize::from_str_radix(&res[1].trim(), 10), "Couldn't read size");
        self.logger.log(&format!("now reading: {} bytes\n", size));

        // Skip the new lines
        let mut tmp = String::new();
        handle_err!(io::stdin().read_line(&mut tmp), "Could not read from stdin");

        let mut content = vec![0; size];
        handle_err!(io::stdin().read_exact(&mut content), "Could not read from stdin");

        let content = handle_err!(String::from_utf8(content), "Non-utf8 input");

        self.logger.log(&format!("in came: {}\n", content));

        Some(content)
    }
}

pub trait Output {
    fn response(&self, output: String);

    fn failure(&self, id: usize, message: &str) {
        // For now this is a catch-all for any error back to the consumer of the RLS
        const METHOD_NOT_FOUND: i64 = -32601;

        #[derive(Serialize)]
        struct ResponseError {
            code: i64,
            message: String
        }

        #[derive(Serialize)]
        struct ResponseFailure {
            jsonrpc: &'static str,
            id: usize,
            error: ResponseError,
        }

        let rf = ResponseFailure {
            jsonrpc: "2.0",
            id: id,
            error: ResponseError {
                code: METHOD_NOT_FOUND,
                message: message.to_owned(),
            },
        };
        let output = serde_json::to_string(&rf).unwrap();
        self.response(output);
    }

    fn success(&self, id: usize, data: ResponseData) {
        // {
        //     jsonrpc: String,
        //     id: usize,
        //     result: String,
        // }
        let output = format!("{{\"jsonrpc\":\"2.0\",\"id\":{},\"result\":{}}}", id, data);

        self.response(output);
    }

    fn notify(&self, message: &str) {
        let output = serde_json::to_string(
            &NotificationMessage::new(message.to_owned(), ())
        ).unwrap();
        self.response(output);
    }
}

struct StdioOutput {
    logger: Arc<Logger>,
}

impl Output for StdioOutput {
    fn response(&self, output: String) {
        let o = format!("Content-Length: {}\r\n\r\n{}", output.len(), output);

        self.logger.log(&format!("OUTPUT: {:?}", o));

        print!("{}", o);
        io::stdout().flush().unwrap();
    }
}

pub fn run_server(analysis: Arc<AnalysisHost>, vfs: Arc<Vfs>, build_queue: Arc<BuildQueue>) {
    let logger = Arc::new(Logger::new());
    logger.log(&format!("\nLanguage Server Starting up\n"));
    let service = LsService::new(analysis,
                                 vfs,
                                 build_queue,
                                 Box::new(StdioMsgReader { logger: logger.clone() }),
                                 Box::new(StdioOutput { logger: logger.clone() } ),
                                 logger.clone());
    LsService::run(service);
    logger.log(&format!("\nServer shutting down.\n"));
}<|MERGE_RESOLUTION|>--- conflicted
+++ resolved
@@ -83,12 +83,8 @@
     WorkspaceEdit(WorkspaceEdit),
     TextEdit([TextEdit; 1]),
     Locations(Vec<Location>),
-<<<<<<< HEAD
+    Highlights(Vec<DocumentHighlight>),
     HoverSuccess(Hover)
-=======
-    Highlights(Vec<DocumentHighlight>),
-    HoverSuccess(HoverSuccessContents)
->>>>>>> 929e6a25
 );
 
 // Generates the Method enum and parse_message function.
@@ -227,28 +223,16 @@
                     trigger_characters: vec![".".to_string()],
                 }),
                 // TODO
-<<<<<<< HEAD
                 signature_help_provider: Some(SignatureHelpOptions {
                     trigger_characters: Some(vec![]),
                 }),
                 definition_provider: Some(true),
                 references_provider: Some(true),
                 // TODO
-                document_highlight_provider: Some(false),
+                document_highlight_provider: Some(true),
                 document_symbol_provider: Some(true),
                 workspace_symbol_provider: Some(true),
                 code_action_provider: Some(false),
-=======
-                signatureHelpProvider: SignatureHelpOptions {
-                    triggerCharacters: vec![],
-                },
-                definitionProvider: true,
-                referencesProvider: true,
-                documentHighlightProvider: true,
-                documentSymbolProvider: true,
-                workshopSymbolProvider: true,
-                codeActionProvider: false,
->>>>>>> 929e6a25
                 // TODO maybe?
                 code_lens_provider: None,
                 document_formatting_provider: Some(true),
