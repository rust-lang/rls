--- conflicted
+++ resolved
@@ -17,12 +17,10 @@
 mod build;
 mod ide;
 mod server;
-<<<<<<< HEAD
 mod lsproto;
-=======
+
 #[cfg(test)]
 mod test;
->>>>>>> 81e44858
 
 pub fn main() {
     use std::env;
